--- conflicted
+++ resolved
@@ -90,17 +90,15 @@
     return event['timestamp']
 
 
-beam_energy = (  # pylint: disable=invalid-name
-    parameters.beam_energy_from_monitor_params
-)
-
-
-<<<<<<< HEAD
 def optical_laser_active(event):
     """
-    Retrieve the timestamp of the event.
+    Retrieves from Karabo the optical laser status at XFEL.
 
-    As extracted previously and stored in the event structure.
+    Returns whether the optical laser is active or not. In order to
+    determine this, it needs information about the optical laser
+    activation pattern to be provided in the configuration file.
+    The configuration file should contain a list of cellIds for which
+    the optical laser is supposed to be active.
 
     Args:
 
@@ -108,7 +106,7 @@
 
     Returns:
 
-        numpy.float64: the time at which the event was collected.
+        bool: True if the optical laser is active. False otherwise.
     """
     cell_id = (
         event[
@@ -128,10 +126,11 @@
     )
 
 
-# Import other data extraction functions from the 'data_sources'
-# submodules.
-=======
+beam_energy = (  # pylint: disable=invalid-name
+    parameters.beam_energy_from_monitor_params
+)
+
+
 detector_distance = (  # pylint: disable=invalid-name
     parameters.detector_distance_from_monitor_params
-)
->>>>>>> 3d8cf8a8
+)