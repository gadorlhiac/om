--- conflicted
+++ resolved
@@ -277,21 +277,15 @@
             parameter_type=int,
             required=True,
         )
-<<<<<<< HEAD
-=======
-
->>>>>>> 2476c151
+
         self._data_broadcast_interval: int = self._monitor_params.get_param(
             group="crystallography",
             parameter="data_broadcast_interval",
             parameter_type=int,
             required=True,
         )
-<<<<<<< HEAD
-=======
-
->>>>>>> 2476c151
-        self._geometry_is_optimized: bool = self._monitor_params.get_param(
+
+       self._geometry_is_optimized: bool = self._monitor_params.get_param(
             group="crystallography",
             parameter="geometry_is_optimized",
             parameter_type=bool,
@@ -491,24 +485,6 @@
             peak_list_y_in_frame.append(x_in_frame)
             self._virt_powd_plot_img[y_in_frame, x_in_frame] += peak_value
 
-<<<<<<< HEAD
-        self._data_broadcast_socket.send_data(
-            tag="view:omdata",
-            message={
-                "geometry_is_optimized": self._geometry_is_optimized,
-                "timestamp": received_data["timestamp"],
-                "hit_rate_timestamp_history": self._hit_rate_timestamp_history,
-                "hit_rate_history": self._hit_rate_history,
-                "virtual_powder_plot": self._virt_powd_plot_img,
-                "beam_energy": received_data["beam_energy"],
-                "detector_distance": received_data["detector_distance"],
-                "first_panel_coffset": self._first_panel_coffset,
-                "pixel_size": self._pixel_size,
-            },
-        )
-
-=======
->>>>>>> 2476c151
         if self._num_events % self._data_broadcast_interval == 0:
             self._data_broadcast_socket.send_data(
                 tag="view:omdata",
@@ -552,8 +528,6 @@
                         "detector_data": received_data["detector_data"],
                         "timestamp": received_data["timestamp"],
                     },
-<<<<<<< HEAD
-=======
                 )
 
         if self._num_events % self._speed_report_interval == 0:
@@ -567,7 +541,6 @@
                         float(self._speed_report_interval)
                         / float(now_time - self._old_time)
                     ),
->>>>>>> 2476c151
                 )
 
     def end_processing_on_processing_node(
