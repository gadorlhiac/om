--- conflicted
+++ resolved
@@ -100,7 +100,7 @@
         """
         self._source: str = source
         self._monitor_params: parameters.MonitorParams = monitor_parameters
-        self._data_sources: Dict[str, drl_protocols.OmDataSource] = data_sources
+        self._data_sources: Dict[str, drl_base.OmDataSource] = data_sources
 
     def initialize_event_handling_on_collecting_node(
         self, *, node_rank: int, node_pool_size: int
@@ -148,7 +148,7 @@
             required=True,
         )
 
-        self._required_data_sources = drl_protocols.filter_data_sources(
+        self._required_data_sources = drl_base.filter_data_sources(
             data_sources=self._data_sources,
             required_data=required_data,
         )
@@ -334,7 +334,7 @@
             required=True,
         )
 
-        self._required_data_sources = drl_protocols.filter_data_sources(
+        self._required_data_sources = drl_base.filter_data_sources(
             data_sources=self._data_sources,
             required_data=required_data,
         )
@@ -530,6 +530,7 @@
             # input filename must be a 'master' h5 file
             if not re.match(r".+_master_.+\.h5", filename):
                 continue
+            filename_d1: str = re.sub(r"(_d0_)(.+\.h5)", r"_d1_\2", str(filename_d0))
 
             h5file: Any = h5py.File(pathlib.Path(filename).resolve(), "r")
             file_timestamp: float = datetime.strptime(
@@ -687,16 +688,6 @@
 
     def initialize_frame_data_retrieval(self) -> None:
         """
-<<<<<<< HEAD
-        Initializes frame data retrievals from Jungfrau 1M files.
-
-        """
-        pass
-
-    def retrieve_frame_data(self, event_id: str, frame_id: str) -> Dict[str, Any]:
-        """
-        Retrieves all data related to the requested detector frame from an event.
-=======
         Initializes frame data retrievals from Jungfrau 1M HDF5 files.
 
         This function initializes the retrieval of a single standalone detector data
@@ -722,13 +713,10 @@
     def retrieve_frame_data(self, event_id: str, frame_id: str) -> Dict[str, Any]:
         """
         Retrieves all data realted to the requested detector frame from an event.
->>>>>>> b48090c6
-
-        This method overrides the corresponding method of the base class: please also
-        refer to the documentation of that class for more information.
-
-<<<<<<< HEAD
-=======
+
+        This method overrides the corresponding method of the base class: please also
+        refer to the documentation of that class for more information.
+
         This function retrieves frame data from the event specified by the provided
         Jungfrau 1M unique event identifier. The identifier is a string consisting of
         the path of the master HDF5 file attached to the event and the index of the
@@ -736,7 +724,6 @@
         are based around single detector frames, the unique frame identifier provided
         to this function must be the string "0".
 
->>>>>>> b48090c6
         Arguments:
 
             event_id: a string that uniquely identifies a data event.
@@ -748,10 +735,6 @@
 
             All data related to the requested detector data frame.
         """
-<<<<<<< HEAD
-        pass
-
-=======
         data_event: Dict[str, Any] = {}
 
         event_id_parts: List[str] = event_id.split("//")
@@ -778,7 +761,6 @@
         data_event["additional_info"]["timestamp"] = self._data_sources[
             "timestamp"
         ].get_data(event=data_event)
->>>>>>> b48090c6
 
         extracted_data: Dict[str, Any] = self.extract_data(event=data_event)
         h5file.close()
@@ -1131,341 +1113,4 @@
         extracted_data: Dict[str, Any] = self.extract_data(event=data_event)
         h5file.close()
 
-        return extracted_data
-
-
-class RayonixMccdFilesEventHandler(drl_protocols.OmDataEventHandler):
-    """
-    See documentation of the `__init__` function.
-    """
-
-    def __init__(
-        self,
-        *,
-        source: str,
-        data_sources: Dict[str, drl_protocols.OmDataSource],
-        monitor_parameters: parameters.MonitorParams,
-    ) -> None:
-        """
-        Data Event Handler for Rayonix MX340-HS single-frame files.
-
-        This method overrides the corresponding method of the base class: please also
-        refer to the documentation of that class for more information.
-
-        This class handles data events originating from single-frame mccd files written
-        by a Rayonix MX340-HS detector.
-
-        * For this Event Handler, a data event corresponds to the content of an
-          individual single-frame mccd file.
-
-        * The source string required by this Data Event Handler is the path to a file
-          containing a list of mccd files to process, one per line, with their
-          absolute or relative path.
-
-        Arguments:
-
-            source: A string describing the data event source.
-
-            data_sources: A dictionary containing a set of Data Sources.
-
-                * Each dictionary key must define the name of a data source.
-
-                * The corresponding dictionary value must store the instance of the
-                  [Data Source class][om.data_retrieval_layer.base.OmDataSource] that
-                  describes the source.
-
-            monitor_parameters: An object storing OM's configuration parameters.
-        """
-        self._source: str = source
-        self._monitor_params: parameters.MonitorParams = monitor_parameters
-        self._data_sources: Dict[str, drl_protocols.OmDataSource] = data_sources
-
-    def initialize_event_handling_on_collecting_node(
-        self, *, node_rank: int, node_pool_size: int
-    ) -> None:
-        """
-        Initializes Rayonix MX340-HS single-frame file event handling on the collecting
-        node.
-
-        This method overrides the corresponding method of the base class: please also
-        refer to the documentation of that class for more information.
-
-        There is usually no need to initialize a Rayonix MX340-HS file-based data
-        source on the collecting node, so this function actually does nothing.
-
-        Arguments:
-
-            node_rank: The rank, in the OM pool, of the processing node calling the
-                function.
-
-            node_pool_size: The total number of nodes in the OM pool, including all the
-                processing nodes and the collecting node.
-        """
-        pass
-
-    def initialize_event_handling_on_processing_node(
-        self, *, node_rank: int, node_pool_size: int
-    ) -> None:
-        """
-        Initializes Rayonix MX340-HS single-frame file event handling on the processing
-        nodes.
-
-        This method overrides the corresponding method of the base class: please also
-        refer to the documentation of that class for more information.
-
-        Arguments:
-
-            node_rank: The rank, in the OM pool, of the processing node calling the
-                function.
-
-            node_pool_size: The total number of nodes in the OM pool, including all the
-                processing nodes and the collecting node.
-        """
-        required_data: List[str] = self._monitor_params.get_parameter(
-            group="data_retrieval_layer",
-            parameter="required_data",
-            parameter_type=list,
-            required=True,
-        )
-
-        self._required_data_sources = drl_protocols.filter_data_sources(
-            data_sources=self._data_sources,
-            required_data=required_data,
-        )
-
-    def event_generator(
-        self,
-        *,
-        node_rank: int,
-        node_pool_size: int,
-    ) -> Generator[Dict[str, Any], None, None]:
-        """
-        Retrieves Rayonix MX340-HS single-frame file events.
-
-        This method overrides the corresponding method of the base class: please also
-        refer to the documentation of that class for more information.
-
-        This function retrieves events for processing (each event corresponds to the
-        content of an individual single-frame mccd file). It tries to distribute the
-        events as evenly as possible across all the processing nodes. Each node should
-        ideally process the same number of events. Only the last node might process
-        fewer, depending on how evenly the total number can be split.
-
-        Arguments:
-
-            node_rank: The rank, in the OM pool, of the processing node calling the
-                function.
-
-            node_pool_size: The total number of nodes in the OM pool, including all the
-                processing nodes and the collecting node.
-        """
-        # Computes how many files the current processing node should process. Splits
-        # the files as equally as possible amongst the processing nodes with the last
-        # processing node getting a smaller number of files if the number of files to
-        # be processed cannot be exactly divided by the number of processing nodes.
-        try:
-            fhandle: TextIO
-            with open(self._source, "r") as fhandle:
-                filelist: List[str] = fhandle.readlines()
-        except (IOError, OSError) as exc:
-            raise RuntimeError(
-                f"Error reading the {self._source} source file."
-            ) from exc
-        num_files_curr_node: int = int(
-            numpy.ceil(len(filelist) / float(node_pool_size - 1))
-        )
-        files_curr_node: List[str] = filelist[
-            ((node_rank - 1) * num_files_curr_node) : (node_rank * num_files_curr_node)
-        ]
-
-        self._data_sources["timestamp"].initialize_data_source()
-        source_name: str
-        for source_name in self._required_data_sources:
-            self._data_sources[source_name].initialize_data_source()
-
-        data_event: Dict[str, Any] = {}
-        data_event["additional_info"] = {}
-
-        entry: str
-        for entry in files_curr_node:
-            stripped_entry: str = entry.strip()
-            data_event["additional_info"]["full_path"] = stripped_entry
-
-            # File modification time is used as a first approximation of the timestamp
-            # when the timestamp is not available.
-            data_event["additional_info"]["file_modification_time"] = numpy.float64(
-                pathlib.Path(stripped_entry).stat().st_mtime
-            )
-
-            data_event["additional_info"]["timestamp"] = self._data_sources[
-                "timestamp"
-            ].get_data(event=data_event)
-
-            yield data_event
-
-    def open_event(self, *, event: Dict[str, Any]) -> None:
-        """
-        Opens a Rayonix MX340-HS single-frame file event.
-
-        This method overrides the corresponding method of the base class: please also
-        refer to the documentation of that class for more information.
-
-        Since `detector_data` is the only event data which is retrieved from the mccd
-        files the corresponding
-        [Data Source class][om.data_retrieval_layer.base.OmDataSource] takes care of
-        opening and closing the files. This function therefore does nothing.
-
-        Arguments:
-
-            event: A dictionary storing the event data.
-        """
-        pass
-
-    def close_event(self, *, event: Dict[str, Any]) -> None:
-        """
-        Closes a Rayonix MX340-HS single-frame file event.
-
-        This method overrides the corresponding method of the base class: please also
-        refer to the documentation of that class for more information.
-
-        Since `detector_data` is the only event data which is retrieved from the mccd
-        files the corresponding
-        [Data Source class][om.data_retrieval_layer.base.OmDataSource] takes care of
-        opening and closing the files. This function therefore does nothing.
-
-        Arguments:
-
-            event: A dictionary storing the event data.
-        """
-        pass
-
-    def get_num_frames_in_event(self, *, event: Dict[str, Any]) -> int:
-        """
-        Gets the number of frames in a Rayonix MX340-HS single-frame file event.
-
-        This method overrides the corresponding method of the base class: please also
-        refer to the documentation of that class for more information.
-
-        Rayonix MX340-HS single-frame files contain by definition only one frame per
-        file, so this function always returns 1.
-
-        Arguments:
-
-            event: A dictionary storing the event data.
-
-        Returns:
-
-            The number of frames in the event.
-        """
-        return 1
-
-    def extract_data(
-        self,
-        *,
-        event: Dict[str, Any],
-    ) -> Dict[str, Any]:
-        """
-        Extracts data from a Rayonix MX340-HS single-frame file event.
-
-        This method overrides the corresponding method of the base class: please also
-        refer to the documentation of that class for more information.
-
-        Arguments:
-
-            event: A dictionary storing the event data.
-
-        Returns:
-
-            A dictionary storing the extracted data.
-
-            * Each dictionary key identifies a Data Source in the event for which data
-              has been retrieved.
-
-            * The corresponding dictionary value stores the data extracted from the
-              Data Source for the frame being processed.
-        """
-        data: Dict[str, Any] = {}
-        source_name: str
-        data["timestamp"] = event["additional_info"]["timestamp"]
-        for source_name in self._required_data_sources:
-            try:
-                data[source_name] = self._data_sources[source_name].get_data(
-                    event=event
-                )
-            # One should never do the following, but it is not possible to anticipate
-            # every possible error raised by the facility frameworks.
-            except Exception:
-                exc_type, exc_value = sys.exc_info()[:2]
-                if exc_type is not None:
-                    raise exceptions.OmDataExtractionError(
-                        f"OM Warning: Cannot interpret {source_name} event data due "
-                        f"to the following error: {exc_type.__name__}: {exc_value}"
-                    )
-
-        return data
-
-    def initialize_frame_data_retrieval(self) -> None:
-        """
-        Initializes frame data retrievals from Rayonix MX340-HS single-frame files.
-
-        This function initializes the retrieval of a single standalone detector data
-        frame from a Rayonix MX340-HS single-frame file, with all the information that
-        refers to it.
-        """
-        required_data: List[str] = self._monitor_params.get_parameter(
-            group="data_retrieval_layer",
-            parameter="required_data",
-            parameter_type=list,
-            required=True,
-        )
-
-        self._required_data_sources = drl_protocols.filter_data_sources(
-            data_sources=self._data_sources,
-            required_data=required_data,
-        )
-
-        self._data_sources["timestamp"].initialize_data_source()
-        source_name: str
-        for source_name in self._required_data_sources:
-            self._data_sources[source_name].initialize_data_source()
-
-    def retrieve_frame_data(self, event_id: str, frame_id: str) -> Dict[str, Any]:
-        """
-        Retrieves all data realted to the requested detector frame from an event.
-
-        This method overrides the corresponding method of the base class: please also
-        refer to the documentation of that class for more information.
-
-        This function retrieves the mccd file associated with the event specified by
-        the provided identifier, and returns the only frame it contains.
-
-        Arguments:
-
-            event_id: a string that uniquely identifies a data event.
-
-            frame_id: a string that identifies a particular frame within the data
-                event.
-
-        Returns:
-
-            All data related to the requested detector data frame.
-        """
-        data_event: Dict[str, Any] = {}
-        data_event["additional_info"] = {}
-
-        data_event["additional_info"]["full_path"] = event_id
-        # File modification time is used as a first approximation of the timestamp
-        # when the timestamp is not available.
-        data_event["additional_info"]["file_modification_time"] = numpy.float64(
-            pathlib.Path(event_id).stat().st_mtime
-        )
-        if frame_id != "0":
-            raise exceptions.OmMissingFrameDataError(
-                f"Frame {frame_id} in data event {event_id} cannot be retrieved from "
-                "the data event source."
-            )
-
-        data_event["additional_info"]["timestamp"] = self._data_sources[
-            "timestamp"
-        ].get_data(event=data_event)
-        return self.extract_data(event=data_event)+        return extracted_data