--- conflicted
+++ resolved
@@ -33,12 +33,9 @@
 from om.utils import exceptions
 from om.utils import parameters as param_utils
 from om.utils.crystfel_geometry import TypePixelMaps
-<<<<<<< HEAD
-=======
 
 A = TypeVar("A", NDArray[numpy.float_], NDArray[numpy.int_])
 
->>>>>>> 184b730d
 
 class Correction:
     """
@@ -452,20 +449,6 @@
 
 class Binning:
     """
-<<<<<<< HEAD
-    See documentation of the '__init__' function.
-    """
-
-    def __init__(  # noqa: C901
-        self,
-        *,
-        parameters: Union[Dict[str, Any], None] = None,
-    ) -> None:
-        """
-        """
-        if parameters is not None:        
-            self._layout_info: cryst_algs.TypePeakfinder8Info = cryst_algs.get_peakfinder8_info(
-=======
     See documentation of the `__init__` function.
     """
 
@@ -554,7 +537,6 @@
         """
         self._layout_info: cryst_algs.TypePeakfinder8Info = (
             cryst_algs.get_peakfinder8_info(
->>>>>>> 184b730d
                 detector_type=param_utils.get_parameter_from_parameter_group(
                     group=parameters,
                     parameter="detector_type",
@@ -562,83 +544,6 @@
                     required=True,
                 )
             )
-<<<<<<< HEAD
-            self._bin_size: int = param_utils.get_parameter_from_parameter_group(
-                group=parameters,
-                parameter="bin_size",
-                parameter_type=int,
-                required=True,
-            )
-            bad_pixel_map_fname: str = param_utils.get_parameter_from_parameter_group(
-                group=parameters,
-                parameter="bad_pixel_map_filename",
-                parameter_type=str,
-            )
-            if bad_pixel_map_fname is not None:
-                bad_pixel_map_hdf5_path: Union[
-                    str, None
-                ] = param_utils.get_parameter_from_parameter_group(
-                    group=parameters,
-                    parameter="bad_pixel_map_hdf5_path",
-                    parameter_type=str,
-                    required=True,
-                )
-            else:
-                bad_pixel_map_hdf5_path = None
-
-            if bad_pixel_map_fname is not None:
-                try:
-                    map_hdf5_file_handle: Any
-                    with h5py.File(bad_pixel_map_fname, "r") as map_hdf5_file_handle:
-                        bad_pixel_map = map_hdf5_file_handle[bad_pixel_map_hdf5_path][:]
-                except (IOError, OSError, KeyError) as exc:
-                    exc_type, exc_value = sys.exc_info()[:2]
-                    # TODO: Fix type check
-                    raise RuntimeError(
-                        "The following error occurred while reading the {0} field from"
-                        "the {1} bad pixel map HDF5 file:"
-                        "{2}: {3}".format(
-                            bad_pixel_map_fname,
-                            bad_pixel_map_hdf5_path,
-                            exc_type.__name__,  # type: ignore
-                            exc_value,
-                        )
-                    ) from exc
-            else:
-                bad_pixel_map = None
-
-            min_good_pix_count: Union[
-                int,None
-            ] = param_utils.get_parameter_from_parameter_group(
-                group=parameters,
-                parameter="min_good_pix_count",
-                parameter_type=int,
-            )
-            self._bad_pixel_value: Union[
-                int,float,None
-            ] = param_utils.get_parameter_from_parameter_group(
-                group=parameters,
-                parameter="bad_pixel_value",
-                parameter_type=int,
-            )
-        else:
-            raise RuntimeError(
-                "OM ERROR: Some parameters required for the initialization of the "
-                "Binning algorithm have not been defined. Please check the command "
-                "used to initialize the algorithm."
-            )
-
-        self._original_asic_nx: int = self._layout_info["asic_ny"]
-        self._original_asic_ny: int = self._layout_info["asic_nx"]
-        self._original_nx: int = self._layout_info["asic_ny"] * self._layout_info["nasics_y"]
-        self._original_ny: int = self._layout_info["asic_nx"] * self._layout_info["nasics_x"]
-
-        self._extended_asic_nx: int = int(numpy.ceil(self._original_asic_nx / self._bin_size)) * self._bin_size
-        self._extended_asic_ny: int = int(numpy.ceil(self._original_asic_ny / self._bin_size)) * self._bin_size
-        self._extended_nx: int = self._extended_asic_nx * self._layout_info["nasics_y"]
-        self._extended_ny: int = self._extended_asic_ny * self._layout_info["nasics_x"]
-    
-=======
         )
         self._bin_size: int = param_utils.get_parameter_from_parameter_group(
             group=parameters,
@@ -723,31 +628,11 @@
         self._extended_nx: int = self._extended_asic_nx * self._layout_info["nasics_y"]
         self._extended_ny: int = self._extended_asic_ny * self._layout_info["nasics_x"]
 
->>>>>>> 184b730d
         self._binned_asic_nx: int = self._extended_asic_nx // self._bin_size
         self._binned_asic_ny: int = self._extended_asic_ny // self._bin_size
         self._binned_nx: int = self._extended_nx // self._bin_size
         self._binned_ny: int = self._extended_ny // self._bin_size
 
-<<<<<<< HEAD
-        if bad_pixel_map is None:
-            self._mask: numpy.ndarray = numpy.ones((self._original_nx, self._original_ny), dtype=numpy.int)
-        else:
-            self._mask: numpy.ndarray = bad_pixel_map
-
-        # Binned mask = num good pixels per bin
-        self._binned_mask: numpy.ndarray = self._bin_data_array(self._mask)
-
-        if min_good_pix_count is None:
-            self._min_good_pix_count: int = self._bin_size ** 2
-        else:
-            self._min_good_pix_count: int = min_good_pix_count
-
-    def _extend_data_array(self, data: numpy.ndarray) -> numpy.ndarray:
-        # Extends original data array with zeros making asic size divisible by bin_size
-        # Returns new array of the size (self._extended_nx, self._extended_ny)
-        extended_data: numpy.ndarray = numpy.zeros((self._extended_nx, self._extended_ny))
-=======
         # Binned mask = num good pixels per bin
         self._binned_mask: NDArray[numpy.int_] = self._bin_data_array(data=self._mask)
 
@@ -757,33 +642,11 @@
         extended_data: A = numpy.zeros(
             (self._extended_nx, self._extended_ny), dtype=data.dtype
         )
->>>>>>> 184b730d
         i: int
         j: int
         for i in range(self._layout_info["nasics_x"]):
             for j in range(self._layout_info["nasics_y"]):
                 extended_data[
-<<<<<<< HEAD
-                    i * self._extended_asic_nx : i * self._extended_asic_nx + self._original_asic_nx,
-                    j * self._extended_asic_ny : j * self._extended_asic_ny + self._original_asic_ny
-                ] = data[
-                    i * self._original_asic_nx : (i + 1) * self._original_asic_nx,
-                    j * self._original_asic_ny : (j + 1) * self._original_asic_ny
-                ]
-        return extended_data
-
-    def _bin_data_array(self, data: numpy.ndarray) -> numpy.ndarray:
-        extended_data: numpy.ndarray = self._extend_data_array(data)
-        binned_data: numpy.ndarray = extended_data.reshape(
-            self._binned_nx, 
-            self._bin_size,
-            self._binned_ny, 
-            self._bin_size
-        ).sum(3).sum(1)
-        return binned_data
-
-    def get_binned_layout_info(self) -> cryst_algs.TypePeakfinder8Info:
-=======
                     i * self._extended_asic_nx : i * self._extended_asic_nx
                     + self._original_asic_nx,
                     j * self._extended_asic_ny : j * self._extended_asic_ny
@@ -831,7 +694,6 @@
 
             A dictionary with the data layout information for the binned frame.
         """
->>>>>>> 184b730d
         return {
             "asic_nx": self._binned_asic_ny,
             "asic_ny": self._binned_asic_nx,
@@ -839,10 +701,6 @@
             "nasics_y": self._layout_info["nasics_y"],
         }
 
-<<<<<<< HEAD
-    def apply_binning(self, data: numpy.ndarray) -> numpy.ndarray:
-        """
-=======
     def get_binned_data_shape(self) -> Tuple[int, int]:
         """
         Gets the shape of the binned version of the data frame.
@@ -879,50 +737,12 @@
         Returns:
 
             A binned version of the detector data frame.
->>>>>>> 184b730d
         """
 
         # Set bad pixels to zero:
         data = data * self._mask
         # Bin data and scale to the number of good pixels per bin:
         with numpy.errstate(divide="ignore", invalid="ignore"):
-<<<<<<< HEAD
-            binned_data = self._bin_data_array(data) / self._binned_mask * self._bin_size ** 2
-
-        data_type: numpy.dtype = data.dtype
-        if numpy.issubdtype(data_type, numpy.integer):
-            if self._bad_pixel_value is None:
-                self._bad_pixel_value = numpy.iinfo(data_type).max
-            binned_data[numpy.where(binned_data > self._bad_pixel_value)] = self._bad_pixel_value
-        elif self._bad_pixel_value is None:
-            self._bad_pixel_value = numpy.nan
-
-        binned_data[numpy.where(self._binned_mask < self._min_good_pix_count)] = self._bad_pixel_value
-
-        return binned_data
-
-    def bin_bad_pixel_mask(self, mask: Union[numpy.ndarray, None]):
-        if mask is None:
-            return None
-        else:
-            return self._bin_data_array(mask) // self._bin_size**2
-
-    def bin_pixel_maps(self, pixel_maps: TypePixelMaps):
-        binned_pixel_maps: TypePixelMaps = {}
-        key: str
-        for key in "x", "y", "z", "radius":
-            binned_pixel_maps[key] = self._bin_data_array(
-                pixel_maps[key]
-            ) / self._bin_size**3
-        binned_pixel_maps["phi"] = self._bin_data_array(
-            pixel_maps["phi"]
-        ) / self._bin_size**2
-
-        return binned_pixel_maps
-
-    def get_bin_size(self) -> int:
-        return self._bin_size
-=======
             binned_data = (
                 self._bin_data_array(data=data)
                 / self._binned_mask
@@ -1019,5 +839,4 @@
             / self._bin_size ** 2,
         }
 
-        return binned_pixel_maps
->>>>>>> 184b730d
+        return binned_pixel_maps