#    This file is part of OnDA.
#
#    OnDA is free software: you can redistribute it and/or modify
#    it under the terms of the GNU General Public License as published by
#    the Free Software Foundation, either version 3 of the License, or
#    (at your option) any later version.
#
#    OnDA is distributed in the hope that it will be useful,
#    but WITHOUT ANY WARRANTY; without even the implied warranty of
#    MERCHANTABILITY or FITNESS FOR A PARTICULAR PURPOSE.  See the
#    GNU General Public License for more details.
#
#    You should have received a copy of the GNU General Public License
#    along with OnDA.  If not, see <http://www.gnu.org/licenses/>.
#
#    Copyright © 2014-2018 Deutsches Elektronen-Synchrotron DESY,
#    a research centre of the Helmholtz Association.
"""
Retrieval of events from HiDRA.

Functions and classes used to retrieve data events from psana.
"""
from __future__ import absolute_import, division, print_function
<<<<<<< HEAD

from builtins import str  # pylint: disable=W0622
=======
>>>>>>> 3d8cf8a8

import numpy
from future.utils import iteritems, raise_from

from onda.utils import dynamic_import, exceptions

try:
    import psana  # pylint: disable=import-error
except ImportError:
    raise_from(
        exc=exceptions.MissingDependency(
            "The psana module could not be loaded. The following "
            "dependency does not appear to be available on the system: psana."
        ),
        cause=None
    )


############################
#                          #
# EVENT HANDLING FUNCTIONS #
#                          #
############################


def _psana_offline_event_generator(
        psana_source,
        node_rank,
        mpi_pool_size
):

    # Computes how many events the current worker node should process
    # Split the events as equally as possible amongst the workers with
    # the last worker getting a smaller number of events if the number
    # of files to be processed cannot be exactly divided by the number
    # of workers.
    for run in psana_source.runs():
        times = run.times()

        num_events_curr_node = int(
            numpy.ceil(len(times) / float(mpi_pool_size - 1))
        )

        events_curr_node = times[(node_rank - 1) *
                                 num_events_curr_node:node_rank *
                                 num_events_curr_node]

        for evt in events_curr_node:
            yield run.event(evt)


def initialize_event_source(
        source,
        mpi_pool_size,
        monitor_params
):
    """
    Initializes the psana event source.

    This function must be called on the master node before the
    :obj:`event_generator` function is called on the worker nodes.

    Args:

        source (str): a psana experiment string.

        mpi_pool_size (int): size of the node pool that includes the
            node where the function is called.

        monitor_params (MonitorParams): a
            :obj:`~onda.utils.parameters.MonitorParams` object
            containing the monitor parameters from the configuration
            file.
    """
    del source
    del mpi_pool_size
    del monitor_params
    # Psana needs no initialization, so thid function does nothing.


def event_generator(
        source,
        node_rank,
        mpi_pool_size,
        monitor_params
):
    """
    Initializes the recovery of events from psana.

    Returns an iterator over the events that should be processed by the
    worker that calls the function. This function must be called on
    each worker node after the :obj:`initialize_event_source` function
    has been called on the master node.

    Args:

        source (str): a psana experiment string.

        node_rank (int): rank of the node where the function is called.

        mpi_pool_size (int): size of the node pool that includes the
            node where the function is called.

        monitor_params (MonitorParams): a
            :obj:`~onda.utils.parameters.MonitorParams` object
            containing the monitor parameters from the configuration
            file.

    Yields:

        Dict: A dictionary containing the metadata and data of an event
    """
    # Detects if data is being read from an online or offline source.
    if 'shmem' in source:
        offline = False
    else:
        offline = True
    if offline and not source[-4:] == ':idx':
        source += ':idx'

    # If the psana calibration directory is provided in the
    # configuration file, adds it as an option to psana.
    psana_calib_dir = monitor_params.get_param(
        section='DataRetrievalLayer',
        parameter='psana_calibration_directory',
        type_=str
    )
    if psana_calib_dir:
        psana.setOption(
            'psana.calib-dir'.encode('ascii'),
            psana_calib_dir.encode('ascii')
        )
    else:
        print('Calibration directory not provided or not found.')

    psana_source = psana.DataSource(source)
    psana_interface_funcs = (
        dynamic_import.get_psana_det_interface_funcs(monitor_params)
    )

    # Calls all the required psana detector interface initialization
    # functions and stores the returned handlers in a dictionary.
    psana_det_interface = {}
    for f_name, func in iteritems(psana_interface_funcs):
        psana_det_interface[f_name.split("_init")[0]] = func(monitor_params)

    if offline:
        psana_events = _psana_offline_event_generator(
            psana_source=psana_source,
            node_rank=node_rank,
            mpi_pool_size=mpi_pool_size
        )
    else:
        psana_events = psana_source.events()

    for psana_event in psana_events:
        event = {
            'psana_detector_interface': psana_det_interface,
            'psana_event': psana_event
        }

        # Recovers the timestamp from the psana event
        # (in epoch format) and stores it in the event dictionary.
        timestamp_epoch_format = psana_event.get(
            psana.EventId  # pylint: disable=no-member
        ).time()

        event['timestamp'] = numpy.float64(
            str(timestamp_epoch_format[0]) + '.' +
            str(timestamp_epoch_format[1])
        )

        yield event


def open_event(event):
    """
    Opens an event retrieved from psana.

    Makes the content of a retrieved psana event available in the
    'data' entry of the event dictionary.

    Args:

        event (Dict): a dictionary with the event data.
    """
    # Psana events do not need to be opened. This function does
    # nothing.
    del event


def close_event(event):
    """
    Closes an event retrieved from psana.

    Args:

        event (Dict): a dictionary with the event data.
    """
    # Psana events do not need to be closed. This function does
    # nothing.
    del event


def get_num_frames_in_event(event):
    """
    Number of frames in an psana event.

    Returns the number of frames in an event retrieved from psana.

    Args:

        event (Dict): a dictionary with the event data.

    Retuns:

        int: the number of frames in the event.
    """
    del event

    # Psana events usually contain just one frame.
    return 1<|MERGE_RESOLUTION|>--- conflicted
+++ resolved
@@ -21,11 +21,6 @@
 Functions and classes used to retrieve data events from psana.
 """
 from __future__ import absolute_import, division, print_function
-<<<<<<< HEAD
-
-from builtins import str  # pylint: disable=W0622
-=======
->>>>>>> 3d8cf8a8
 
 import numpy
 from future.utils import iteritems, raise_from
@@ -38,7 +33,8 @@
     raise_from(
         exc=exceptions.MissingDependency(
             "The psana module could not be loaded. The following "
-            "dependency does not appear to be available on the system: psana."
+            "dependency does not appear to be available on the "
+            "system: psana."
         ),
         cause=None
     )
